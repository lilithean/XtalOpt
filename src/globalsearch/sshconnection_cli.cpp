--- conflicted
+++ resolved
@@ -73,21 +73,14 @@
   bool SSHConnectionCLI::copyDirectoryFromServer(const QString &remotepath,
                                                  const QString &localpath)
   {
-<<<<<<< HEAD
-     // This extra step is performed so that the SCP overwrites the local
-=======
     // This extra step is performed so that the SCP overwrites the local
->>>>>>> 6c4ea48a
     // directory with the remote directory instead of erroneously placing a
     // copy of the remote directory inside local directory. PSA
     //qDebug() << "localpath is" << localpath;
     QString new_localpath = localpath + "..";
     //qDebug() << "new_localpath is" << new_localpath;
     return this->executeSCPFrom(remotepath, new_localpath, QStringList("-r"));
-<<<<<<< HEAD
-=======
   //    return this->executeSCPFrom(remotepath, localpath, QStringList("-r"));
->>>>>>> 6c4ea48a
   }
 
   bool SSHConnectionCLI::readRemoteDirectoryContents(const QString &remotepath,
