--- conflicted
+++ resolved
@@ -91,7 +91,7 @@
       OP_Permustrain
     };
 
-    Xtal* spgGenXtal(uint generation, uint id, uint FU, uint spg);
+    Xtal* randSpgXtal(uint generation, uint id, uint FU, uint spg);
     Xtal* generateRandomXtal(uint generation, uint id);
 
     //Identical to the previous generateRandomXtal except the number of formula units has been determined elsewhere
@@ -110,6 +110,7 @@
     GlobalSearch::Structure* replaceWithOffspring(GlobalSearch::Structure *s,
                                                   const QString &reason = "");
     bool checkLimits();
+    bool checkComposition(Xtal *xtal, QString * err = NULL);
     bool checkXtal(Xtal *xtal, QString * err = NULL);
     QString interpretTemplate(const QString & templateString, GlobalSearch::Structure* structure);
     QString getTemplateKeywordHelp();
@@ -156,11 +157,7 @@
       minFU,            maxFU;
 
     int
-<<<<<<< HEAD
-        divisions,                  // Number of divisions for mitosis
-=======
         divisions,                   // Number of divisions for mitosis
->>>>>>> 832b5fd0
         ax,                          // Number of divisions for cell vector 'a'
         bx,                          // Number of divisions for cell vector 'b'
         cx;                          // Number of divisions for cell vector 'c'
@@ -192,12 +189,8 @@
 
     QMutex *xtalInitMutex;
 
-    // Antiselection
-    bool using_maxDupOffspring;
-    int maxDupOffspring;
-
     // Spacegroup generation
-    bool using_spgGen;
+    bool using_randSpg;
     // If the number is -1, that spg is not allowed
     // Otherwise, it represents the minimum number of xtals for that spacegroup
     // per formula unit. The spacegroup it represents is index + 1
